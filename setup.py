--- conflicted
+++ resolved
@@ -1,23 +1,6 @@
 from setuptools import setup, find_packages
 
 setup(
-<<<<<<< HEAD
-    name='hpbandster',
-    version='0.6.0',
-    description='HyPerBAND on STERoids, a distributed Hyperband implementation with lots of room for improvement',
-    author='Stefan Falkner',
-    author_email='sfalkner@cs.uni-freiburg.de',
-    url="https://github.com/automl/HpBandSter",
-    license='BSD 3-Clause License',
-    classifiers=['Development Status :: 4 - Beta'],
-    packages=find_packages(),
-    python_requires='>=3',
-    install_requires=['Pyro4', 'serpent', 'ConfigSpace', 'numpy', 'statsmodels', 'scipy'],
-    extras_require={
-        'Automatic hostname inference': ['netifaces'],
-    },
-    keywords=['distributed', 'optimization', 'multifidelity'],
-=======
 	name='hpbandster',
 	version='0.6.1',
 	description='HyPerBAND on STERoids, a distributed Hyperband implementation with lots of room for improvement',
@@ -33,5 +16,4 @@
 		'Automatic hostname inference': ['netifaces'],
 	},
 	keywords=['distributed', 'optimization', 'multifidelity'],
->>>>>>> 8b8ab8cf
 )